--- conflicted
+++ resolved
@@ -41,7 +41,6 @@
 	title := ansi.Truncate(m.title, m.width-2, "…")
 	style := t.S().Base.Padding(1, 1, 0, 1)
 	title = t.S().Muted.Render(title)
-<<<<<<< HEAD
 	section := ""
 	if m.info != "" {
 		section = core.SectionWithInfo(title, m.width-2, m.info)
@@ -49,10 +48,7 @@
 		section = core.Section(title, m.width-2)
 	}
 
-	return tea.NewView(style.Render(section))
-=======
-	return style.Render(core.Section(title, m.width-2))
->>>>>>> eeeb9a03
+	return style.Render(section)
 }
 
 func (m *itemSectionModel) GetSize() (int, int) {
